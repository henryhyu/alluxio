--- conflicted
+++ resolved
@@ -18,11 +18,8 @@
 import java.util.HashMap;
 import java.util.Map;
 
-<<<<<<< HEAD
 import com.google.common.base.Preconditions;
 
-=======
->>>>>>> fdc3f86e
 import tachyon.worker.block.BlockMetadataManagerView;
 import tachyon.worker.block.BlockStoreLocation;
 import tachyon.worker.block.meta.StorageDirView;
@@ -50,13 +47,8 @@
   @Override
   public StorageDirView allocateBlockWithView(long sessionId, long blockSize,
       BlockStoreLocation location, BlockMetadataManagerView view) {
-<<<<<<< HEAD
     mManagerView = Preconditions.checkNotNull(view);
-    return allocateBlock(userId, blockSize, location);
-=======
-    mManagerView = view;
     return allocateBlock(sessionId, blockSize, location);
->>>>>>> fdc3f86e
   }
 
   /**
@@ -70,14 +62,9 @@
    * @return a StorageDirView in which to create the temp block meta if success, null otherwise
    * @throws IllegalArgumentException if block location is invalid
    */
-<<<<<<< HEAD
-  private StorageDirView allocateBlock(long userId, long blockSize, BlockStoreLocation location) {
-    Preconditions.checkNotNull(location);
-
-=======
   private StorageDirView allocateBlock(long sessionId, long blockSize,
       BlockStoreLocation location) {
->>>>>>> fdc3f86e
+    Preconditions.checkNotNull(location);
     if (location.equals(BlockStoreLocation.anyTier())) {
       int tierIndex = 0; // always starting from the first tier
       for (int i = 0; i < mManagerView.getTierViews().size(); i ++) {
