--- conflicted
+++ resolved
@@ -263,17 +263,10 @@
                 entry.getLong("lastModificationTimeMs"),
                 entry.getLong("blockSizeBytes"),
                 entry.getLong("length"),
-<<<<<<< HEAD
                 entry.getBoolean("completed"),
                 entry.getBoolean("cacheable"),
-                entry.get("blocks", new TypeReference<List<Long>>() {}));
-=======
-                entry.getBoolean("isComplete"),
-                entry.getBoolean("isCacheable"),
-                entry.getString("ufsPath"),
                 entry.get("blocks", new TypeReference<List<Long>>() {}),
                 entry.getLong("ttl"));
->>>>>>> d3e8be1f
           }
           case INODE_DIRECTORY: {
             return new InodeDirectoryEntry(
