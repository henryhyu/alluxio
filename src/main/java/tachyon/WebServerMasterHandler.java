package tachyon;

import java.io.IOException;

import javax.servlet.ServletException;
import javax.servlet.http.HttpServletRequest;
import javax.servlet.http.HttpServletResponse;

import org.eclipse.jetty.server.Request;
import org.eclipse.jetty.server.handler.AbstractHandler;
import org.eclipse.jetty.servlet.ServletHandler;


<<<<<<< HEAD
public class WebServerMasterHandler extends ServletHandler {
  private MasterServiceHandler mMasterServiceHandler;
  
  /*
=======
public class WebServerMasterHandler extends AbstractHandler {
  private MasterInfo mMasterInfo;

>>>>>>> 4c67b71a
  @Override
  public void handle(String target, Request baseRequest,
      HttpServletRequest request, HttpServletResponse response) 
          throws IOException, ServletException {
	response.setContentType("text/html;charset=utf-8");
    response.setStatus(HttpServletResponse.SC_OK);
    baseRequest.setHandled(true);
    response.getWriter().println(mMasterInfo.toHtml());
  }
<<<<<<< HEAD
  */

  public WebServerMasterHandler(MasterServiceHandler msh) {
    mMasterServiceHandler = msh;
=======

  public WebServerMasterHandler(MasterInfo masterInfo) {
    mMasterInfo = masterInfo;
>>>>>>> 4c67b71a
  }
}<|MERGE_RESOLUTION|>--- conflicted
+++ resolved
@@ -1,44 +1,12 @@
 package tachyon;
 
-import java.io.IOException;
-
-import javax.servlet.ServletException;
-import javax.servlet.http.HttpServletRequest;
-import javax.servlet.http.HttpServletResponse;
-
-import org.eclipse.jetty.server.Request;
-import org.eclipse.jetty.server.handler.AbstractHandler;
 import org.eclipse.jetty.servlet.ServletHandler;
 
 
-<<<<<<< HEAD
 public class WebServerMasterHandler extends ServletHandler {
   private MasterServiceHandler mMasterServiceHandler;
   
-  /*
-=======
-public class WebServerMasterHandler extends AbstractHandler {
-  private MasterInfo mMasterInfo;
-
->>>>>>> 4c67b71a
-  @Override
-  public void handle(String target, Request baseRequest,
-      HttpServletRequest request, HttpServletResponse response) 
-          throws IOException, ServletException {
-	response.setContentType("text/html;charset=utf-8");
-    response.setStatus(HttpServletResponse.SC_OK);
-    baseRequest.setHandled(true);
-    response.getWriter().println(mMasterInfo.toHtml());
-  }
-<<<<<<< HEAD
-  */
-
   public WebServerMasterHandler(MasterServiceHandler msh) {
     mMasterServiceHandler = msh;
-=======
-
-  public WebServerMasterHandler(MasterInfo masterInfo) {
-    mMasterInfo = masterInfo;
->>>>>>> 4c67b71a
   }
 }