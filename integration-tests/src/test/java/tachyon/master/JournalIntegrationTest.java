--- conflicted
+++ resolved
@@ -575,7 +575,6 @@
     }
     return ret;
   }
-<<<<<<< HEAD
 
   private void rawTableTestUtil(FileInfo fileInfo) throws Exception {
     FileSystemMaster fsMaster = createFsMasterFromJournal();
@@ -658,6 +657,4 @@
       // no-op
     }
   }
-=======
->>>>>>> e42166ca
 }