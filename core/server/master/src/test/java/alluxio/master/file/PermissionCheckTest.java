--- conflicted
+++ resolved
@@ -176,11 +176,7 @@
     GroupMappingServiceTestUtils.resetCache();
     mRegistry = new MasterRegistry();
     JournalFactory factory =
-<<<<<<< HEAD
-        new MutableJournal.Factory(new URI(mTestFolder.newFolder().getAbsolutePath()));
-=======
         new Journal.Factory(new URI(mTestFolder.newFolder().getAbsolutePath()));
->>>>>>> 49f443be
     mBlockMaster = new BlockMasterFactory().create(mRegistry, factory);
     mFileSystemMaster = new FileSystemMasterFactory().create(mRegistry, factory);
     mRegistry.start(true);
