--- conflicted
+++ resolved
@@ -94,7 +94,6 @@
    * multiple block metadata must be locked at the same time. Operations involving multiple
    * workers or multiple blocks should be able to be performed independently.
    */
-<<<<<<< HEAD
 
   // Block metadata management.
   /** Blocks on all workers, including active and lost blocks. This state must be journaled. */
@@ -102,17 +101,6 @@
       mBlocks = new ConcurrentHashMap<>(8192, 0.75f, 64);
   /** Keeps track of block which are no longer in Alluxio storage. */
   private final ConcurrentHashSet<Long> mLostBlocks = new ConcurrentHashSet<>();
-=======
-  @GuardedBy("itself")
-  private final Map<Long, MasterBlockInfo> mBlocks = new HashMap<>();
-
-  /**
-   * Keeps track of block which are no longer in Alluxio storage. Access must be synchronized on
-   * mBlocks.
-   */
-  @GuardedBy("mBlocks")
-  private final Set<Long> mLostBlocks = new HashSet<>();
->>>>>>> db2ad707
 
   /** This state must be journaled. */
   private final BlockContainerIdGenerator mBlockContainerIdGenerator =
@@ -142,29 +130,10 @@
    */
   private StorageTierAssoc mGlobalStorageTierAssoc;
 
-<<<<<<< HEAD
   /** All worker information. */
-  // This warning cannot be avoided when passing generics into varargs
-  @SuppressWarnings("unchecked")
   private final IndexedSet<MasterWorkerInfo> mWorkers =
       new IndexedSet<MasterWorkerInfo>(mIdIndex, mAddressIndex);
   /** Keeps track of workers which are no longer in communication with the master. */
-  // This warning cannot be avoided when passing generics into varargs
-  @SuppressWarnings("unchecked")
-=======
-  /**
-   * All worker information. Access must be synchronized on mWorkers. If both block and worker
-   * metadata must be locked, mBlocks must be locked first.
-   */
-  @GuardedBy("itself")
-  private final IndexedSet<MasterWorkerInfo> mWorkers =
-      new IndexedSet<MasterWorkerInfo>(mIdIndex, mAddressIndex);
-  /**
-   * Keeps track of workers which are no longer in communication with the master. Access must be
-   * synchronized on {@link #mWorkers}.
-   */
-  @GuardedBy("mWorkers")
->>>>>>> db2ad707
   private final IndexedSet<MasterWorkerInfo> mLostWorkers =
       new IndexedSet<MasterWorkerInfo>(mIdIndex, mAddressIndex);
 
@@ -272,15 +241,9 @@
    * @return a list of {@link WorkerInfo} objects representing the workers in Alluxio
    */
   public List<WorkerInfo> getWorkerInfoList() {
-<<<<<<< HEAD
     List<WorkerInfo> workerInfoList = new ArrayList<>(mWorkers.size());
     for (MasterWorkerInfo masterWorkerInfo : mWorkers) {
       synchronized (masterWorkerInfo) {
-=======
-    synchronized (mWorkers) {
-      List<WorkerInfo> workerInfoList = new ArrayList<>(mWorkers.size());
-      for (MasterWorkerInfo masterWorkerInfo : mWorkers) {
->>>>>>> db2ad707
         workerInfoList.add(masterWorkerInfo.generateClientWorkerInfo());
       }
     }
@@ -326,15 +289,9 @@
    * @return a set of worker info
    */
   public Set<WorkerInfo> getLostWorkersInfo() {
-<<<<<<< HEAD
     Set<WorkerInfo> ret = new HashSet<>(mLostWorkers.size());
     for (MasterWorkerInfo worker : mLostWorkers) {
       synchronized (worker) {
-=======
-    synchronized (mWorkers) {
-      Set<WorkerInfo> ret = new HashSet<>(mLostWorkers.size());
-      for (MasterWorkerInfo worker : mLostWorkers) {
->>>>>>> db2ad707
         ret.add(worker.generateClientWorkerInfo());
       }
     }
@@ -416,7 +373,6 @@
     LOG.debug("Commit block from workerId: {}, usedBytesOnTier: {}, blockId: {}, length: {}",
         workerId, usedBytesOnTier, blockId, length);
 
-<<<<<<< HEAD
     long counter = AsyncJournalWriter.INVALID_FLUSH_COUNTER;
 
     MasterWorkerInfo workerInfo = mWorkers.getFirstByField(mIdIndex, workerId);
@@ -425,19 +381,16 @@
       // Loop until block metadata is successfully locked.
       for (;;) {
         boolean mustInsert = false;
-=======
-        boolean writeJournal = false;
->>>>>>> db2ad707
         MasterBlockInfo masterBlockInfo = mBlocks.get(blockId);
         if (masterBlockInfo == null) {
           // The block metadata doesn't exist yet.
           masterBlockInfo = new MasterBlockInfo(blockId, length);
-<<<<<<< HEAD
           mustInsert = true;
         }
 
         // Lock the block metadata.
         synchronized (masterBlockInfo) {
+          boolean writeJournal = false;
           if (mustInsert) {
             if (mBlocks.putIfAbsent(blockId, masterBlockInfo) != null) {
               // Another thread already inserted the metadata for this block, so start loop over.
@@ -445,6 +398,15 @@
             }
             // Successfully added the new block metadata. Append a journal entry for the new
             // metadata.
+            writeJournal = true;
+          } else if (masterBlockInfo.getLength() != length
+              && masterBlockInfo.getLength() == Constants.UNKNOWN_SIZE) {
+            // The block size was previously unknown. Update the block size with the committed
+            // size, and append a journal entry.
+            masterBlockInfo.updateLength(length);
+            writeJournal = true;
+          }
+          if (writeJournal) {
             BlockInfoEntry blockInfo =
                 BlockInfoEntry.newBuilder().setBlockId(blockId).setLength(length).build();
             counter = appendJournalEntry(JournalEntry.newBuilder().setBlockInfo(blockInfo).build());
@@ -462,27 +424,6 @@
           workerInfo.updateLastUpdatedTimeMs();
         }
         break;
-=======
-          mBlocks.put(blockId, masterBlockInfo);
-          writeJournal = true;
-        } else if (masterBlockInfo.getLength() != length
-            && masterBlockInfo.getLength() == Constants.UNKNOWN_SIZE) {
-          // The block size was previously unknown. Update the block size with the committed size.
-          masterBlockInfo.updateLength(length);
-          writeJournal = true;
-        }
-        masterBlockInfo.addWorker(workerId, tierAlias);
-        mLostBlocks.remove(blockId);
-
-        if (writeJournal) {
-          BlockInfoEntry blockInfo = BlockInfoEntry.newBuilder()
-              .setBlockId(masterBlockInfo.getBlockId())
-              .setLength(masterBlockInfo.getLength())
-              .build();
-          writeJournalEntry(JournalEntry.newBuilder().setBlockInfo(blockInfo).build());
-          flushJournal();
-        }
->>>>>>> db2ad707
       }
     }
 
@@ -526,24 +467,12 @@
    * @throws BlockInfoException if the block info is not found
    */
   public BlockInfo getBlockInfo(long blockId) throws BlockInfoException {
-<<<<<<< HEAD
     MasterBlockInfo masterBlockInfo = mBlocks.get(blockId);
     if (masterBlockInfo == null) {
-      throw new BlockInfoException("Block info not found for " + blockId);
+      throw new BlockInfoException(ExceptionMessage.BLOCK_META_NOT_FOUND, blockId);
     }
     synchronized (masterBlockInfo) {
       return generateBlockInfo(masterBlockInfo);
-=======
-    synchronized (mBlocks) {
-      MasterBlockInfo masterBlockInfo = mBlocks.get(blockId);
-      if (masterBlockInfo == null) {
-        throw new BlockInfoException(ExceptionMessage.BLOCK_META_NOT_FOUND, blockId);
-      }
-      // Construct the block info object to return.
-      synchronized (mWorkers) {
-        return generateBlockInfo(masterBlockInfo);
-      }
->>>>>>> db2ad707
     }
   }
 
@@ -556,7 +485,6 @@
    */
   public List<BlockInfo> getBlockInfoList(List<Long> blockIds) {
     List<BlockInfo> ret = new ArrayList<>(blockIds.size());
-<<<<<<< HEAD
     for (long blockId : blockIds) {
       MasterBlockInfo masterBlockInfo = mBlocks.get(blockId);
       if (masterBlockInfo == null) {
@@ -564,18 +492,6 @@
       }
       synchronized (masterBlockInfo) {
         ret.add(generateBlockInfo(masterBlockInfo));
-=======
-    synchronized (mBlocks) {
-      synchronized (mWorkers) {
-        for (long blockId : blockIds) {
-          MasterBlockInfo masterBlockInfo = mBlocks.get(blockId);
-          if (masterBlockInfo != null) {
-            // Construct the block info object to return.
-            ret.add(generateBlockInfo(masterBlockInfo));
-          }
-        }
-        return ret;
->>>>>>> db2ad707
       }
     }
     return ret;
@@ -586,13 +502,8 @@
    */
   public Map<String, Long> getTotalBytesOnTiers() {
     Map<String, Long> ret = new HashMap<>();
-<<<<<<< HEAD
     for (MasterWorkerInfo worker : mWorkers) {
       synchronized (worker) {
-=======
-    synchronized (mWorkers) {
-      for (MasterWorkerInfo worker : mWorkers) {
->>>>>>> db2ad707
         for (Map.Entry<String, Long> entry : worker.getTotalBytesOnTiers().entrySet()) {
           Long total = ret.get(entry.getKey());
           ret.put(entry.getKey(), (total == null ? 0L : total) + entry.getValue());
@@ -607,13 +518,8 @@
    */
   public Map<String, Long> getUsedBytesOnTiers() {
     Map<String, Long> ret = new HashMap<>();
-<<<<<<< HEAD
     for (MasterWorkerInfo worker : mWorkers) {
       synchronized (worker) {
-=======
-    synchronized (mWorkers) {
-      for (MasterWorkerInfo worker : mWorkers) {
->>>>>>> db2ad707
         for (Map.Entry<String, Long> entry : worker.getUsedBytesOnTiers().entrySet()) {
           Long used = ret.get(entry.getKey());
           ret.put(entry.getKey(), (used == null ? 0L : used) + entry.getValue());
