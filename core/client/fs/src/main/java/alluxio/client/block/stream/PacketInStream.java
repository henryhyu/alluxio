--- conflicted
+++ resolved
@@ -67,10 +67,12 @@
    * @return the {@link PacketInStream} created
    */
   public static PacketInStream createLocalPacketInStream(FileSystemContext context,
-      WorkerNetAddress address, long blockId, long length, InStreamOptions options) {
+      WorkerNetAddress address, long blockId, long length, InStreamOptions options)
+      throws IOException {
     long packetSize = Configuration.getBytes(PropertyKey.USER_LOCAL_READER_PACKET_SIZE_BYTES);
-    return new PacketInStream(new LocalFilePacketReader.Factory(context, address, blockId,
-        packetSize, options.getAlluxioStorageType().isPromote()), blockId, length);
+    return new PacketInStream(
+        new LocalFilePacketReader.Factory(context, address, blockId, packetSize,
+            options.getAlluxioStorageType().isPromote()), blockId, length);
   }
 
   /**
@@ -222,15 +224,11 @@
 
   @Override
   public void close() throws IOException {
-<<<<<<< HEAD
     try {
       closePacketReader();
     } finally {
       mPacketReaderFactory.close();
     }
-=======
-    closePacketReader();
->>>>>>> 598d09e7
     mClosed = true;
   }
 
