markdown: kramdown
kramdown:
  input: GFM
  hard_wrap: false
  syntax_highlighter: rouge

# These allow the documentation to be updated with new releases of Tachyon.
TACHYON_RELEASED_VERSION: 0.8.2
<<<<<<< HEAD
TACHYON_MASTER_VERSION_SHORT: 0.9.0-RC1
=======
TACHYON_MASTER_VERSION_SHORT: 0.9.0-SNAPSHOT

# These attach the pages of different languages with different 'lang' attributes
defaults:
  -
    scope:
      path: en
    values:
      lang: en
      languageName: English
      languagePriority: 0
  -
    scope:
      path: cn
    values:
      lang: cn
      languageName: 中文
      languagePriority: 1

# Each language has a particular version of category names
# When supporting a new language version, do not change the 'group' attribute in .md page files
# Instead, just add the group name of that language below
categories:
  User Guide:
    en: User Guide
    cn: 用户指南
  Features:
    en: Features
    cn: 特性
  Frameworks:
    en: Frameworks
    cn: 计算框架
  Under Stores:
    en: Under Stores
    cn: 底层存储系统
  Dev Resources:
    en: Dev Resources
    cn: 开发者资源
>>>>>>> 6d2957b5
<|MERGE_RESOLUTION|>--- conflicted
+++ resolved
@@ -6,10 +6,7 @@
 
 # These allow the documentation to be updated with new releases of Tachyon.
 TACHYON_RELEASED_VERSION: 0.8.2
-<<<<<<< HEAD
 TACHYON_MASTER_VERSION_SHORT: 0.9.0-RC1
-=======
-TACHYON_MASTER_VERSION_SHORT: 0.9.0-SNAPSHOT
 
 # These attach the pages of different languages with different 'lang' attributes
 defaults:
@@ -46,5 +43,4 @@
     cn: 底层存储系统
   Dev Resources:
     en: Dev Resources
-    cn: 开发者资源
->>>>>>> 6d2957b5
+    cn: 开发者资源